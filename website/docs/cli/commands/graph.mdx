--- conflicted
+++ resolved
@@ -26,15 +26,10 @@
 
 * `-plan=tfplan` - Produce a graph for applying the given plan. Implies `-type=apply`.
 
-<<<<<<< HEAD
-* `-type=plan`      - Type of graph to output. You can specify one of the following values: `plan`, `plan-destroy`, `apply`,
-  `validate`, `input`, or `refresh`.
-=======
 * `-draw-cycles` - Highlight any cycles in the graph with colored edges.
   This helps when diagnosing cycle errors. This option is supported only when
   selecting one of the real graph operaton types using the `-type=...`
   option.
->>>>>>> 80d4c484
 
 * `-type=...` - Selects a specific operation type to show the graph of, instead
   of the default resources-only simplified graph.
