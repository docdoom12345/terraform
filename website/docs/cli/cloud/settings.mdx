---
page_title: Terraform Cloud Settings - Terraform CLI
---

# Terraform Cloud Settings

Terraform CLI can integrate with Terraform Cloud, acting as a client for Terraform Cloud's
[CLI-driven run workflow](/cloud-docs/run/cli).

> **Hands On:** Try the [Migrate State to Terraform Cloud](https://learn.hashicorp.com/tutorials/terraform/cloud-migrate) tutorial on HashiCorp Learn.

You must configure the following settings to use Terraform Cloud for a particular working directory:

- Provide credentials to access Terraform Cloud, preferably by using the
  [`terraform login`](/cli/commands/login) command.
- Add a `cloud` block to the directory's Terraform configuration, to specify
  which organization and workspace(s) to use.
- Optionally, use a `.terraformignore` file to specify files that shouldn't be
  uploaded with the Terraform configuration when running plans and applies.

After adding or changing a `cloud` block, you must run `terraform init`.

## The `cloud` Block

The `cloud` block is a nested block within the top-level `terraform` settings
block. It specifies which Terraform Cloud workspaces to use for the current
working directory.

```hcl
terraform {
  cloud {
    organization = "my-org"
    hostname = "app.terraform.io" # Optional; defaults to app.terraform.io

    workspaces {
      tags = ["networking", "source:cli"]
    }
  }
}
```

The `cloud` block also has some special restrictions:

- A configuration can only provide one `cloud` block.
- A `cloud` block cannot be used with [state backends](/language/settings/backends).
  A configuration can use one or the other, but not both.
- A `cloud` block cannot refer to named values (like input variables, locals, or
  data source attributes).

The `cloud` block only affects Terraform CLI's behavior. When Terraform Cloud uses a configuration
that contains a cloud block - for example, when a workspace is configured to use a VCS provider
directly - it ignores the block and behaves according to its own workspace settings.

### Arguments

The `cloud` block supports the following configuration arguments:

- `organization` - (Required) The name of the organization containing the
  workspace(s) the current configuration should use.

- `workspaces` - (Required) A nested block that specifies which remote Terraform Cloud workspaces to
  use for the current configuration. The `workspaces` block must contain **exactly one** of the
  following arguments, each denoting a strategy for how workspaces should be mapped:

  - `tags` - (Optional) A set of Terraform Cloud workspace tags. You will be able to use
    this working directory with any workspaces that have all of the specified tags,
    and can use [the `terraform workspace` commands](/cli/workspaces)
    to switch between them or create new workspaces. New workspaces will automatically have
    the specified tags. This option conflicts with `name`.

  - `name` - (Optional) The name of a single Terraform Cloud workspace. You will
    only be able to use the workspace specified in the configuration with this working
    directory, and cannot manage workspaces from the CLI (e.g. `terraform workspace select` or
    `terraform workspace new`). This option conflicts with `tags`.

- `hostname` - (Optional) The hostname of a Terraform Enterprise installation, if using Terraform
  Enterprise. Defaults to Terraform Cloud (app.terraform.io).

- `token` - (Optional) The token used to authenticate with Terraform Cloud.
  We recommend omitting the token from the configuration, and instead using
  [`terraform login`](/cli/commands/login) or manually configuring
  `credentials` in the
  [CLI config file](/cli/config/config-file#credentials).

### Environment Variables

You can use environment variables to configure one or more `cloud` block attributes. This is helpful when you want to configure Terraform as part of a Continuous Integration (CI) pipeline. Terraform only reads these variables if the corresponding attribute is omitted from your configuration file. If you choose to configure the `cloud` block entirely through environment variables, you must still add an empty `cloud` block in your configuration file.

Use the following environment variables to configure the `cloud` block:


<<<<<<< HEAD
- `TF_ORGANIZATION` - The name of the organization. Serves as a fallback for `organization`
    in the cloud configuration. If both are specified, the configuration takes precedence.

- `TF_HOSTNAME` - The hostname of a Terraform Enterprise installation. Serves as a fallback if `hostname` is not specified in the cloud configuration. If both are specified, the configuration takes precendence.

- `TF_WORKSPACE` - The name of a single Terraform Cloud workspace.  If the `workspaces` attribute is not included in your configuration file, the `cloud` block interprets `TF_WORKSPACE` as the `name` value of the `workspaces` attribute. The workspace must exist in the organization specified in the configuration or `TF_ORGANIZATION`. You can set this variable if the `cloud` block in your configuration uses tags. However, Terraform Cloud will return an error if the value of `TF_WORKSPACE` is not included in the set of tags. Refer to [TF_WORKSPACE](https://www.terraform.io/cli/config/environment-variables#tf_workspace) for more details.
=======
- `TF_CLOUD_ORGANIZATION` - The name of the organization. Serves as a fallback for `organization`
    in the cloud configuration. If both are specified, the configuration takes precedence. 

- `TF_CLOUD_HOSTNAME` - The hostname of a Terraform Enterprise installation. Serves as a fallback if `hostname` is not specified in the cloud configuration. If both are specified, the configuration takes precendence. 

- `TF_WORKSPACE` - The name of a single Terraform Cloud workspace.  If the `workspaces` attribute is not included in your configuration file, the `cloud` block interprets `TF_WORKSPACE` as the `name` value of the `workspaces` attribute. The workspace must exist in the organization specified in the configuration or `TF_CLOUD_ORGANIZATION`. If the `cloud` block uses tags, Terraform Cloud will return an error if the value of `TF_WORKSPACE` is not included in the set of tags. Refer to [TF_WORKSPACE](https://www.terraform.io/cli/config/environment-variables#tf_workspace) for more details.
>>>>>>> 2f7aa2fc

## Excluding Files from Upload with .terraformignore

When executing a remote `plan` or `apply` in a [CLI-driven run](/cloud-docs/run/cli),
a copy of your configuration directory is uploaded to Terraform Cloud. You can define
paths to exclude from upload by adding a `.terraformignore` file at the root of your
configuration directory. If this file is not present, the upload will exclude
the following by default:

- `.git/` directories
- `.terraform/` directories (exclusive of `.terraform/modules`)

The rules in `.terraformignore` file resemble the rules allowed in a
[.gitignore file](https://git-scm.com/book/en/v2/Git-Basics-Recording-Changes-to-the-Repository#_ignoring):

- Comments (starting with `#`) or blank lines are ignored.
- End a pattern with a forward slash `/` to specify a directory.
- Negate a pattern by starting it with an exclamation point `!`.

-> **Note:** Unlike `.gitignore`, only the `.terraformignore` at the root of the configuration directory is considered.<|MERGE_RESOLUTION|>--- conflicted
+++ resolved
@@ -88,22 +88,12 @@
 
 Use the following environment variables to configure the `cloud` block:
 
-
-<<<<<<< HEAD
-- `TF_ORGANIZATION` - The name of the organization. Serves as a fallback for `organization`
-    in the cloud configuration. If both are specified, the configuration takes precedence.
-
-- `TF_HOSTNAME` - The hostname of a Terraform Enterprise installation. Serves as a fallback if `hostname` is not specified in the cloud configuration. If both are specified, the configuration takes precendence.
-
-- `TF_WORKSPACE` - The name of a single Terraform Cloud workspace.  If the `workspaces` attribute is not included in your configuration file, the `cloud` block interprets `TF_WORKSPACE` as the `name` value of the `workspaces` attribute. The workspace must exist in the organization specified in the configuration or `TF_ORGANIZATION`. You can set this variable if the `cloud` block in your configuration uses tags. However, Terraform Cloud will return an error if the value of `TF_WORKSPACE` is not included in the set of tags. Refer to [TF_WORKSPACE](https://www.terraform.io/cli/config/environment-variables#tf_workspace) for more details.
-=======
 - `TF_CLOUD_ORGANIZATION` - The name of the organization. Serves as a fallback for `organization`
     in the cloud configuration. If both are specified, the configuration takes precedence. 
 
 - `TF_CLOUD_HOSTNAME` - The hostname of a Terraform Enterprise installation. Serves as a fallback if `hostname` is not specified in the cloud configuration. If both are specified, the configuration takes precendence. 
 
-- `TF_WORKSPACE` - The name of a single Terraform Cloud workspace.  If the `workspaces` attribute is not included in your configuration file, the `cloud` block interprets `TF_WORKSPACE` as the `name` value of the `workspaces` attribute. The workspace must exist in the organization specified in the configuration or `TF_CLOUD_ORGANIZATION`. If the `cloud` block uses tags, Terraform Cloud will return an error if the value of `TF_WORKSPACE` is not included in the set of tags. Refer to [TF_WORKSPACE](https://www.terraform.io/cli/config/environment-variables#tf_workspace) for more details.
->>>>>>> 2f7aa2fc
+- `TF_WORKSPACE` - The name of a single Terraform Cloud workspace.  If the `workspaces` attribute is not included in your configuration file, the `cloud` block interprets `TF_WORKSPACE` as the `name` value of the `workspaces` attribute. The workspace must exist in the organization specified in the configuration or `TF_ORGANIZATION`. You can set this variable if the `cloud` block in your configuration uses tags. However, Terraform Cloud will return an error if the value of `TF_WORKSPACE` is not included in the set of tags. Refer to [TF_WORKSPACE](https://www.terraform.io/cli/config/environment-variables#tf_workspace) for more details.
 
 ## Excluding Files from Upload with .terraformignore
 
